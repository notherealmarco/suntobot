import logging

from PIL import Image
from io import BytesIO
from telegram import Update
from telegram.ext import ContextTypes

from config import Config
from database import DatabaseManager
from image_analyzer import ImageAnalyzer

logger = logging.getLogger(__name__)


class MessageHandler:
    def __init__(self, db_manager: DatabaseManager):
        self.db_manager = db_manager
        self.image_analyzer = ImageAnalyzer()

    async def handle_message(
        self, update: Update, context: ContextTypes.DEFAULT_TYPE
    ) -> None:
        message = update.message

        if message.chat_id not in Config.WHITELISTED_GROUPS:
            return

        user_id = message.from_user.id
        username = message.from_user.username
        chat_id = message.chat_id
        message_id = message.message_id
        message_text = message.text
        image_description = None
        has_photo = False

        if message.photo:
            has_photo = True
            try:
                image_description = await self._process_image(message, context)
                logger.info(f"Image analyzed: {image_description}")
            except Exception as e:
                logger.error(f"Failed to process/analyze image: {e}")

<<<<<<< HEAD
=======
        # Save message to database
>>>>>>> 21c08143
        try:
            self.db_manager.save_message(
                chat_id=chat_id,
                user_id=user_id,
                username=username,
                message_text=message_text,
                image_description=image_description,
                message_id=message_id,
                has_photo=has_photo,
            )
            logger.debug(f"Saved message {message_id} from user {username}")
        except Exception as e:
            logger.error(f"Failed to save message to database: {e}")

    async def _process_image(self, message, context) -> str:
        photo = message.photo[-1]

        file = await context.bot.get_file(photo.file_id)
        image_bytes = BytesIO()
        await file.download_to_memory(image_bytes)
        image_bytes.seek(0)

        compressed_image_data = await self._compress_image_in_memory(image_bytes)

        if compressed_image_data:
            return await self.image_analyzer.analyze_image_data(compressed_image_data)

        return None

    async def _compress_image_in_memory(
        self, image_bytes: BytesIO, max_size: tuple = (1024, 1024), quality: int = 85
    ) -> bytes:
        try:
            with Image.open(image_bytes) as img:
                if img.mode in ("RGBA", "P"):
                    img = img.convert("RGB")

                img.thumbnail(max_size, Image.Resampling.LANCZOS)

                output = BytesIO()
                img.save(output, "JPEG", quality=quality, optimize=True)
                return output.getvalue()

        except Exception as e:
            logger.error(f"Failed to compress image in memory: {e}")
            return None<|MERGE_RESOLUTION|>--- conflicted
+++ resolved
@@ -13,6 +13,8 @@
 
 
 class MessageHandler:
+    """Handles incoming Telegram messages."""
+
     def __init__(self, db_manager: DatabaseManager):
         self.db_manager = db_manager
         self.image_analyzer = ImageAnalyzer()
@@ -20,8 +22,10 @@
     async def handle_message(
         self, update: Update, context: ContextTypes.DEFAULT_TYPE
     ) -> None:
+        """Handle incoming messages."""
         message = update.message
 
+        # Only process messages from whitelisted groups
         if message.chat_id not in Config.WHITELISTED_GROUPS:
             return
 
@@ -33,18 +37,17 @@
         image_description = None
         has_photo = False
 
+        # Handle images
         if message.photo:
             has_photo = True
             try:
+                # Process image in memory and get description
                 image_description = await self._process_image(message, context)
                 logger.info(f"Image analyzed: {image_description}")
             except Exception as e:
                 logger.error(f"Failed to process/analyze image: {e}")
 
-<<<<<<< HEAD
-=======
         # Save message to database
->>>>>>> 21c08143
         try:
             self.db_manager.save_message(
                 chat_id=chat_id,
@@ -60,15 +63,20 @@
             logger.error(f"Failed to save message to database: {e}")
 
     async def _process_image(self, message, context) -> str:
+        """Process image in memory and return description."""
+        # Get the largest photo size
         photo = message.photo[-1]
 
+        # Download image data into memory
         file = await context.bot.get_file(photo.file_id)
         image_bytes = BytesIO()
         await file.download_to_memory(image_bytes)
         image_bytes.seek(0)
 
+        # Compress the image in memory
         compressed_image_data = await self._compress_image_in_memory(image_bytes)
 
+        # Analyze the image content
         if compressed_image_data:
             return await self.image_analyzer.analyze_image_data(compressed_image_data)
 
@@ -77,13 +85,17 @@
     async def _compress_image_in_memory(
         self, image_bytes: BytesIO, max_size: tuple = (1024, 1024), quality: int = 85
     ) -> bytes:
+        """Compress image in memory and return compressed bytes."""
         try:
             with Image.open(image_bytes) as img:
+                # Convert to RGB if necessary
                 if img.mode in ("RGBA", "P"):
                     img = img.convert("RGB")
 
+                # Resize if necessary
                 img.thumbnail(max_size, Image.Resampling.LANCZOS)
 
+                # Save compressed image to bytes
                 output = BytesIO()
                 img.save(output, "JPEG", quality=quality, optimize=True)
                 return output.getvalue()
